--- conflicted
+++ resolved
@@ -7,11 +7,8 @@
 from tqdm import tqdm
 from sympy import parse_expr, symbols, sympify, lambdify, srepr, Function
 from .parsers import parse_kida, parse_udfa, parse_prizmo, parse_krome, parse_uclchem, f90_convert
-<<<<<<< HEAD
 from .fastlog import fast_log2, inverse_fast_log2
-=======
 from .photochemistry import Photochemistry
->>>>>>> 58099266
 
 class Network:
 
