from reaction import Reaction
from species import Species
import numpy as np
import sys
import re
from tqdm import tqdm
<<<<<<< HEAD
from sympy import parse_expr, symbols
from parsers import parse_kida, parse_udfa, parse_prizmo, parse_krome, f90_convert, parse_uclchem
=======
from sympy import parse_expr, symbols, sympify, lambdify
from parsers import parse_kida, parse_udfa, parse_prizmo, parse_krome, f90_convert
>>>>>>> 8ad70339

class Network:

    # ****************
    def __init__(self, fname, errors=False, label=None):

        self.motd()

        self.mass_dict = self.load_mass_dict("data/atom_mass.dat")
        self.species = []
        self.species_dict = {}
        self.reactions_dict = {}
        self.reactions = []
        self.rlist = self.plist = None
        self.file_name = fname
        self.label = label if label else fname.split("/")[-1].split(".")[0]

        print("Loading network from %s" % fname)
        print("Network label = %s" % self.label)

        self.load_network(fname)

        self.check_sink_sources(errors)
        self.check_recombinations(errors)
        self.check_isomers(errors)
        self.check_unique_reactions(errors)

        self.generate_ode()
        self.generate_reactions_dict()

        print("All done!")

    # ****************
    @staticmethod
    def motd():
        try:
            with open("assets/words.dat", "r") as f:
                words = f.readlines()
            words = [x.strip() for x in words if x.lower().startswith("f") and x.strip().isalpha()]
            fword = np.random.choice(words)
        except:
            fword = "Fancy"
        print("Welcome to JAFF: Just Another %s Format!" % fword.title())

    # ****************
    @staticmethod
    def load_mass_dict(fname):
        mass_dict = {}
        for row in open(fname):
            srow = row.strip()
            if srow == "":
                continue
            if srow[0] == "#":
                continue
            rr = srow.split()
            mass_dict[rr[0]] = float(rr[1])
        return mass_dict

    # ****************
    def load_network(self, fname):

        default_species = [] # ["dummy", "CR", "CRP", "Photon"]
        self.species = [Species(s, self.mass_dict, i) for i, s in enumerate(default_species)]
        self.species_dict = {s.name: s.index for s in self.species}
        species_names = [x for x in default_species]

        # custom variables
        variables_sympy = []

        # some of the krome shortcuts used in KROME
        krome_shortcuts = '''
        t32=tgas/3e2
        te=tgas*8.617343e-5
        invt32 = 1e0 / t32
        invte = 1e0 / te
        invtgas = 1e0 / tgas
        sqrtgas = sqrt(tgas)
        '''

        # parse krome shortcuts
        for row in krome_shortcuts.split("\n"):
            srow = row.strip()
            if srow == "" or srow.startswith("#"):
                continue
            var, val = srow.split("=")
            variables_sympy.append([var, parse_expr(val, evaluate=False)])

        # all variables found in the rate expressions (not in the custom variables)
        free_symbols_all = []

        # flag to check if we are in PRIZMO variables section
        in_variables = False

        # default krome format
        krome_format = "@format:idx,R,R,R,P,P,P,P,tmin,tmax,rate"

        # read the file into a list of lines
        lines = open(fname).readlines()

        # remove empty lines and comments
        lines = [x.strip() for x in lines if x.strip() != ""]
        lines = [x for x in lines if not x.startswith("#")]  # general comments
        lines = [x for x in lines if not x.startswith("!")]  # kida comments

        # loop through the lines and parse them
        for srow in tqdm(lines):

            # -------------------- PRIZMO --------------------
            # check for PRIZMO variables
            if srow.startswith("VARIABLES{"):
                in_variables = True
                continue

            # end of PRIZMO variables
            if srow.startswith("}") and in_variables:
                in_variables = False
                continue

            # store variables as a single string, it will be processed later
            # format will be var1=value1;var2=value2;...
            if in_variables:
                print("PRIZMO variable detected: %s" % srow)
                srow = srow.replace(" ", "").strip().lower()
                srow = f90_convert(srow)
                var, val = srow.split("=")
                try:
                    variables_sympy.append((var, parse_expr(val, evaluate=False)))
                except Exception as e:
                    print("WARNING: could not parse variable (%s), using string instead" % e)
                    variables_sympy.append((var, val.strip()))
                continue

            # -------------------- KROME --------------------
            # check for krome format
            if srow.startswith("@format:"):
                print("KROME format detected: %s" % srow)
                krome_format = srow.strip()
                continue

            if srow.startswith("@var:"):
                print("KROME variable detected: %s" % srow)
                srow = srow.replace("@var:", "").lower().strip()
                srow = f90_convert(srow)
                var, val = srow.split("=")
                try:
                    variables_sympy.append((var, parse_expr(val, evaluate=False)))
                except Exception as e:
                    print("WARNING: could not parse variable (%s), using string instead" % e)
                    variables_sympy.append((var, val.strip()))
                continue

            # skip KROME special lines
            if srow.startswith("@"):
                continue

            # -------------------- REACTIONS --------------------
            # determine the type of reaction line and parse it
            if "->" in srow:
                rr, pp, tmin, tmax, rate = parse_prizmo(srow)
            elif ":" in srow:
                rr, pp, tmin, tmax, rate = parse_udfa(srow)
            elif srow.count(",") > 3:
                rr, pp, tmin, tmax, rate = parse_krome(srow, krome_format)
            elif ",NAN," in srow:
                rr, pp, tmin, tmax, rate = parse_uclchem(srow)
            else:
                rr, pp, tmin, tmax, rate = parse_kida(srow)

            # use lowercase for rate
            rate = rate.lower().strip()

            # parse rate with sympy
            rate = parse_expr(rate, evaluate=False)

            # use sympy to replace custom variables into the rate expression
            for vv in variables_sympy[::-1]:
                var, val = vv
                if isinstance(val, str):
                    print("WARNING: variable %s not replaced because it is a string, not a sympy expression" % var)
                else:
                    rate = rate.subs(symbols(var), val)

            # add variables to the list of all variables
            free_symbols_all += rate.free_symbols

            # convert reactants and products to Species objects
            for s in rr + pp:
                if s not in species_names:
                    species_names.append(s)
                    self.species.append(Species(s, self.mass_dict, len(species_names)-1))
                    self.species_dict[s] = self.species[-1].index

            # reactants and products are now Species objects
            rr = [self.species[species_names.index(x)] for x in rr]
            pp = [self.species[species_names.index(x)] for x in pp]

            # create a Reaction object
            rea = Reaction(rr, pp, rate, tmin, tmax, srow)
            self.reactions.append(rea)

        # unique list of variables names found in the rate expressions
        free_symbols_all = sorted([x.name for x in list(set(free_symbols_all))])

        print("Variables found:", free_symbols_all)
        print("Loaded %d reactions" % len(self.reactions))

    # ****************
    def compare_reactions(self, other, verbosity=1):
        print("Comparing networks \"%s\" and \"%s\"..." % (self.label, other.label))

        net1 = [x.serialized for x in self.reactions]
        net2 = [x.serialized for x in other.reactions]

        nsame = 0
        nmissing1 = 0
        nmissing2 = 0
        for ref in np.unique(net1 + net2):
            if ref in net1 and ref not in net2:
                rea = self.get_reaction_by_serialized(ref)
                nmissing2 += 1
                if verbosity > 0:
                    print("Found in \"%s\" but not in \"%s\": %s" % (self.label, other.label, rea.get_verbatim()))

            elif ref in net2 and ref not in net1:
                rea = other.get_reaction_by_serialized(ref)
                nmissing1 += 1
                if verbosity > 0:
                    print("Found in \"%s\" but not in \"%s\": %s" % (other.label, self.label, rea.get_verbatim()))
            else:
                if verbosity > 1:
                    print("Found in both networks: %s" % ref)
                nsame += 1

        print("Found %d reactions in common" % nsame)
        print("%d reactions missing in \"%s\"" % (nmissing1, self.label))
        print("%d reactions missing in \"%s\"" % (nmissing2, other.label))

    # ****************
    def compare_species(self, other, verbosity=1):
        print("Comparing species in networks \"%s\" and \"%s\"..." % (self.label, other.label))

        net1 = [x.serialized for x in self.species]
        net2 = [x.serialized for x in other.species]

        same_species = []
        only_in_self = []
        only_in_other = []
        nmissing1 = 0
        nmissing2 = 0
        for ref in np.unique(net1 + net2):
            if ref in net1 and ref not in net2:
                sp = self.get_species_by_serialized(ref)
                nmissing2 += 1
                if verbosity > 1:
                    print("Found in \"%s\" but not in \"%s\": %s" % (self.label, other.label, sp.name))
                only_in_self.append(sp)

            elif ref in net2 and ref not in net1:
                sp = other.get_species_object(ref)
                nmissing1 += 1
                if verbosity > 1:
                    print("Found in \"%s\" but not in \"%s\": %s" % (other.label, self.label, sp.name))
                only_in_other.append(sp)
            else:
                sp = self.get_species_by_serialized(ref)
                if verbosity > 1:
                    print("Found in both networks: %s" % ref)
                same_species.append(sp)

        print("Found %d species in common:" % len(same_species), sorted([x.name for x in same_species]))
        print("Found %d species in \"%s\" but not in \"%s\":" % (len(only_in_self), self.label, other.label), sorted([x.name for x in only_in_self]))
        print("Found %d species in \"%s\" but not in \"%s\":" % (len(only_in_other), other.label, self.label), sorted([x.name for x in only_in_other]))

    # ****************
    def check_sink_sources(self, errors):
        pps = []
        rrs = []
        for rea in self.reactions:
            for p in rea.products:
                pps.append(p.name)
            for r in rea.reactants:
                rrs.append(r.name)

        has_sink = has_source = False
        for s in self.species:
            if s.name == "dummy":
                continue
            if s.name not in pps:
                print("Sink: ", s.name)
                has_sink = True
            if s.name not in rrs:
                print("Source: ", s.name)
                has_source = True

        if has_sink:
            print("WARNING: sink detected")
        if has_source:
            print("WARNING: source detected")

        if (has_sink or has_source) and errors:
            sys.exit()

    # ****************
    def check_recombinations(self, errors):

        has_errors = False
        for sp in self.species:
            if sp.charge == 0:
                continue

            if sp.charge > 0:
                electron_recombination_found = False
                # grain_recombination_found = False
                for rea in self.reactions:
                    if sp in rea.reactants and "e-" in [x.name for x in rea.reactants]:
                        electron_recombination_found = True
                    # if sp in rea.reactants and "GRAIN-" in [x.name for x in rea.reactants]:
                    #     grain_recombination_found = True

                    if electron_recombination_found: # and grain_recombination_found:
                        break

                if not electron_recombination_found:
                    has_errors = True
                    print("WARNING: electron recombination not found for %s" % sp.name)
                # if not grain_recombination_found:
                #     print("WARNING: grain recombination not found for %s" % sp.name)

        if has_errors and errors:
            print("WARNING: recombination errors found")
            sys.exit(1)

    # ****************
    def check_isomers(self, errors):
        has_errors = False
        for i, sp1 in enumerate(self.species):
            for sp2 in self.species[i+1:]:
                if sp1.exploded == sp2.exploded:
                    print("WARNING: isomer detected: %s %s" % (sp1.name, sp2.name))
                    has_errors = True

        if has_errors and errors:
            print("WARNING: isomer errors found")
            sys.exit(1)

    # ****************
    def check_unique_reactions(self, errors):
        has_duplicates = False
        for i, rea1 in enumerate(self.reactions):
            for rea2 in self.reactions[i+1:]:
                if rea1.is_same(rea2):
                    if rea1.tmin != rea2.tmin or rea1.tmax != rea2.tmax:
                        continue
                    if rea1.is_isomer_version(rea2):
                        continue
                    if rea1.guess_type() != rea2.guess_type():
                        continue
                    print("WARNING: duplicate reaction found: %s" % rea1.get_verbatim())
                    has_duplicates = True

        if has_duplicates and errors:
            print("ERROR: duplicate reactions found")
            sys.exit(1)

    # ****************
    def generate_reactions_dict(self):
        self.reactions_dict = {rea.get_verbatim(): i for i, rea in enumerate(self.reactions)}

    # ****************
    def get_reaction_verbatim(self, idx):
        return self.reactions[idx].get_verbatim()

    # ****************
    def generate_ode(self):
        print("generating ode...")
        rmax = pmax = 0
        for rea in self.reactions:
            rmax = max(rmax, len(rea.reactants))
            pmax = max(pmax, len(rea.products))
        rlist = np.zeros((len(self.reactions), rmax), dtype=int)
        plist = np.zeros((len(self.reactions), pmax), dtype=int)

        for i, rea in enumerate(self.reactions):
            ridx = [x.index for x in rea.reactants]
            rlist[i, :len(ridx)] = ridx
            pidx = [x.index for x in rea.products]
            plist[i, :len(pidx)] = pidx

        self.rlist = rlist
        self.plist = plist

    # *****************
    def get_number_of_species(self):
        return len(self.species)

    # *****************
    def get_species_index(self, name):
        return self.species_dict[name]

    # *****************
    def get_species_object(self, name):
        return self.species[self.species_dict[name]]

    # *****************
    def get_reaction_index(self, name):
        return self.reactions_dict[name]

    # *****************
    def get_latex(self, name, dollars=True):
        for sp in self.species:
            if sp.name == name:
                if dollars:
                    return "$" + sp.latex + "$"
                else:
                    return sp.latex

        print("ERROR: species %s latex not found" % name)
        sys.exit(1)

    # *****************
    def get_reaction_by_serialized(self, serialized):
        for sp in self.reactions:
            if sp.serialized == serialized:
                return sp
        print("ERROR: reaction with serialized %s not found" % serialized)
        sys.exit(1)

    # *****************
    def convert_d_e(self, st):
        """
        A little utility function that converts scientific notation
        of the form N.NNNd+XX to the standard N.NNNNe+XX format that
        sympy can understand

        Parameters
            st : string
                string to be converted

        Returns
            st_conv : string
                string converted to standard exponential format
        """

        st_conv = st
        idx_d = [ pos.start() for pos in re.finditer('d', st_conv) ]
        for idx in idx_d:
            if idx == 0 or idx == len(st_conv)-1:
                continue
            if (st_conv[idx-1].isnumeric() or st_conv[idx-1] == '.') and \
                (st_conv[idx+1].isnumeric() or st_conv[idx+1] == '+' or
                 st_conv[idx+1] == '-'):
                st_conv = st_conv[:idx] + 'e' + st_conv[idx+1:]
        return st_conv

    # *****************
    def get_table(self, T_min, T_max, 
                  nT = 64, err_tol = 0.01, rate_min = 1e-30):
        """
        Return a tabulation of rate coefficients as a function of 
        temperature for all reactions.

        Parameters
            T_min : float
                minimum temperature for the tabulation
            T_max : float
                maximum temperature for the tabulation
            nT : int
                initial guess for number of sampling temperatures
            err_tol : float or None
                relative error tolerance for interpolation; if set to
                None, adaptive resampling is disabled and the table size
                will be exactly nT
            rate_min : float
                adaptive error tolerance is not applied to rates below
                rate_min

        Returns
            coeff : array, shape (nreact, nTemp)
                tabulated reaction rate coefficients

        Notes
            1) Temperature is sampled logarithmically in the output,
            i.e., the temperatures at which the reaction coefficients
            are computed are the output of
            np.logspace(np.log10(T_min), np.log10(T_max), nTemp)
            where nTemp is the number of temperatures in the output
            table.
            2) For reaction rates that depend on something other than
            tgas, the results are computed at av = 0 and crate = 1;
            rates that depend on any other quantities are not tabulated,
            and the table entries for such reactions will be set to NaN.
            3) Adaptive sampling is performed by comparing the results
            of a logarithmic interpolation between each rate
            coefficient at each pair of sampled temperature with
            a calculation of the exact rate coefficient at a temperature
            halfway between the two sample points; the errors is taken
            to be abs((interp_value - exact_value) / (exact_value + rate_min)),
            and nTemp is increased until the error for all coefficients
            is below tolerance.
        """

        # First step: for each reaction, create a sympy object we can
        # use to substitute to get an expression in terms of the
        # primitive variables
        react_sympy = [ r.get_sympy() for r in self.reactions ]

        # Second step: parse the variables_f90 structure to get
        # substitutions in terms of primitive quantities
        subst_str = self.variables_f90.split(';')
        subs_lhs = []
        subs_rhs = []
        for ss in subst_str:
            spl = ss.split('=')
            if len(spl) != 2:
                continue
            subs_lhs.append(symbols(spl[0]))
            # For the RHS, need to fix up the d's in place of e's
            subs_rhs.append(sympify(self.convert_d_e(spl[1].lower())))

        # Third step: make the substitutions for each reaction to get
        # an expression in terms of primitive quantities; then set av
        # = 0 and crate = 1
        react_subst = []
        for r in react_sympy:
            for lhs, rhs in zip(subs_lhs, subs_rhs):
                r = r.subs(lhs, rhs)
            r = r.subs(symbols('av'), 0.0)
            r = r.subs(symbols('crate'), 1.0)
            react_subst.append(r)

        # Fouth step: create numpy fucntions for each reaction
        react_func = []
        for r in react_subst:
            sym = r.free_symbols
            if len(sym) == 0:
                # Reaction rates that are just constants; in this
                # case just copy that constant to the list of functions
                react_func.append(float(r))
            elif len(sym) > 2 or not symbols('tgas') in r.free_symbols:
                # For reaction rats that do not depend on temperature,
                # or that depend on variables other than temperature,
                # we cannot tabulate, so just store None
                react_func.append(None)
            else:
                # Case of reactions that depend only on temperature
                react_func.append(lambdify(symbols('tgas'), r, 'numpy'))
 
        # Fifth step: generate rate coefficient table for initial guess
        # table size
        nTemp = nT
        temp = np.logspace(np.log10(T_min), np.log10(T_max), nTemp)
        rates = np.zeros((len(react_func), nTemp))
        for i, f in enumerate(react_func):
            if type(f) is float:
                rates[i,:] = f
            elif f is None:
                rates[i,:] = np.nan
            else:
                rates[i,:] = f(temp)

        # Sixth step: do adaptive growth of table
        if err_tol is not None:

            while True:

                # Compute estimates at half-way points
                nTemp = 2 * nTemp - 1
                temp_grow = np.zeros(nTemp)
                temp_grow[::2] = temp
                temp_grow[1::2] = np.sqrt(temp[1:] * temp[:-1])
                rates_grow = np.zeros((len(react_func), nTemp))
                rates_grow[:,::2] = rates
                rates_approx = np.zeros((len(react_func), (nTemp-1)//2))
                for i, f in enumerate(react_func):
                    if type(f) is float:
                        rates_grow[i,1::2] = f
                        rates_approx[i,:] = f
                    elif f is None:
                        rates_grow[i,1::2] = np.nan
                        rates_approx[i,:] = np.nan
                    else:
                        rates_grow[i,1::2] = f(temp_grow[1::2])
                        rates_approx[i,:] = np.sqrt(rates_grow[i,:-1:2] * 
                                                    rates_grow[i,2::2])

                # Copy new estimates to current ones
                temp = temp_grow
                rates = rates_grow

                # Make error estimate
                rel_err = np.abs(
                    (rates_approx - rates[:,1::2]) / 
                    (rates[:,1::2] + rate_min ) )
                max_err = np.nanmax(rel_err)

                # Check for convergence
                if max_err < err_tol:
                    break

        return rates

    # *****************
    def get_species_by_serialized(self, serialized):
        for sp in self.species:
            if sp.serialized == serialized:
                return sp
        print("ERROR: species with serialized %s not found" % serialized)
        sys.exit(1)<|MERGE_RESOLUTION|>--- conflicted
+++ resolved
@@ -4,13 +4,8 @@
 import sys
 import re
 from tqdm import tqdm
-<<<<<<< HEAD
-from sympy import parse_expr, symbols
-from parsers import parse_kida, parse_udfa, parse_prizmo, parse_krome, f90_convert, parse_uclchem
-=======
 from sympy import parse_expr, symbols, sympify, lambdify
 from parsers import parse_kida, parse_udfa, parse_prizmo, parse_krome, f90_convert
->>>>>>> 8ad70339
 
 class Network:
 
@@ -466,10 +461,10 @@
         return st_conv
 
     # *****************
-    def get_table(self, T_min, T_max, 
+    def get_table(self, T_min, T_max,
                   nT = 64, err_tol = 0.01, rate_min = 1e-30):
         """
-        Return a tabulation of rate coefficients as a function of 
+        Return a tabulation of rate coefficients as a function of
         temperature for all reactions.
 
         Parameters
@@ -557,7 +552,7 @@
             else:
                 # Case of reactions that depend only on temperature
                 react_func.append(lambdify(symbols('tgas'), r, 'numpy'))
- 
+
         # Fifth step: generate rate coefficient table for initial guess
         # table size
         nTemp = nT
@@ -593,7 +588,7 @@
                         rates_approx[i,:] = np.nan
                     else:
                         rates_grow[i,1::2] = f(temp_grow[1::2])
-                        rates_approx[i,:] = np.sqrt(rates_grow[i,:-1:2] * 
+                        rates_approx[i,:] = np.sqrt(rates_grow[i,:-1:2] *
                                                     rates_grow[i,2::2])
 
                 # Copy new estimates to current ones
@@ -602,7 +597,7 @@
 
                 # Make error estimate
                 rel_err = np.abs(
-                    (rates_approx - rates[:,1::2]) / 
+                    (rates_approx - rates[:,1::2]) /
                     (rates[:,1::2] + rate_min ) )
                 max_err = np.nanmax(rel_err)
 
