import numpy as np
import sys
import sympy

class Reaction:

    def __init__(self, reactants, products, rate, tmin, tmax, original_string):
        self.reactants = reactants
        self.products = products
        self.rate = rate
        self.tmin = tmin
        self.tmax = tmax
        self.reaction = None
        self.original_string = original_string

        self.check()
        self.serialize()

    def guess_type(self):
        from sympy import symbols

        rtype = "unknown"
        if self.rate.has(symbols('crate')):
            rtype = "cosmic_ray"
        elif self.rate.has(symbols('av')):
            rtype = "photo_av"
        elif self.rate.has(symbols('ntot')):
            rtype = "3_body"

        return rtype

    def is_same(self, other):
        return self.serialized == other.serialized

    def is_isomer_version(self, other):
        # compare serialized forms (ignore isomers)
        is_same_serialized = self.serialized == other.serialized

        # compare actual species names (consider isomers)
        rp1 = sorted([x.name for x in self.reactants + self.products])
        rp2 = sorted([x.name for x in other.reactants + other.products])
        has_different_species_names = rp1 != rp2

        return is_same_serialized and has_different_species_names

    def serialize(self):
        sr = "_".join(sorted([x.serialized for x in self.reactants]))
        sp = "_".join(sorted([x.serialized for x in self.products]))
        self.serialized = sr + "__" + sp
        return self.serialized

    def check(self):
        if not self.check_mass():
            print("Mass not conserved in reaction: " + self.get_verbatim())
            sys.exit(1)
        if not self.check_charge():
            print("Charge not conserved in reaction: " + self.get_verbatim())
            sys.exit(1)

    def check_mass(self):
        return (np.sum([x.mass for x in self.reactants]) - np.sum([x.mass for x in self.products])) < 9.1093837e-28

    def check_charge(self):
        return (np.sum([x.charge for x in self.reactants]) - np.sum([x.charge for x in self.products])) == 0

    def get_verbatim(self):
        return " + ".join([x.name for x in self.reactants]) + " -> " + \
               " + ".join([x.name for x in self.products])

    def get_latex(self):
        latex = " + ".join([x.latex for x in self.reactants]) + "\\,\\to\\," + \
               " + ".join([x.latex for x in self.products])
        return "$" + latex + "$"

    def has_any_species(self, species):
        if type(species) is str:
            species = [species]
        return any([x.name in species for x in self.reactants + self.products])

    def has_reactant(self, species):
        if type(species) is str:
            species = [species]
        return any([x.name in species for x in self.reactants])

    def has_product(self, species):
        if type(species) is str:
            species = [species]
        return any([x.name in species for x in self.products])

    def get_python(self):
        return str(self.rate)

    def get_c(self):
        return sympy.ccode(self.rate)

    def get_f90(self):
        return sympy.fcode(self.rate)

<<<<<<< HEAD
    def get_sympy(self):
        return sympy.sympify(self.rate)
=======
    def plot(self, ax=None):
        import matplotlib.pyplot as plt
        import numpy as np

        tgas = np.linspace(self.tmin, self.tmax, 100)
        r = sympy.lambdify('tgas', self.rate, 'numpy')
        y = r(tgas)

        if ax is None:
            _, ax = plt.subplots()

        ax.plot(tgas, y)
        ax.set_xlabel('Temperature (K)')
        ax.set_ylabel('Rate')
        ax.set_xscale('log')
        ax.set_yscale('log')
        ax.set_title(self.get_latex())
        ax.grid()

        if ax is None:
            plt.show()
>>>>>>> d7f38fab
<|MERGE_RESOLUTION|>--- conflicted
+++ resolved
@@ -96,10 +96,9 @@
     def get_f90(self):
         return sympy.fcode(self.rate)
 
-<<<<<<< HEAD
     def get_sympy(self):
         return sympy.sympify(self.rate)
-=======
+      
     def plot(self, ax=None):
         import matplotlib.pyplot as plt
         import numpy as np
@@ -121,4 +120,3 @@
 
         if ax is None:
             plt.show()
->>>>>>> d7f38fab
